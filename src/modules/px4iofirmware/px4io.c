--- conflicted
+++ resolved
@@ -143,10 +143,7 @@
 	LED_SAFETY(false);
 
 	/* turn on servo power (if supported) */
-<<<<<<< HEAD
-=======
 #ifdef POWER_SERVO
->>>>>>> dca9019f
 	POWER_SERVO(true);
 #endif
 
